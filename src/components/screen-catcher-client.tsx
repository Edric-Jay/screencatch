--- conflicted
+++ resolved
@@ -9,7 +9,6 @@
 import { Switch } from '@/components/ui/switch';
 import { Alert, AlertDescription, AlertTitle } from "@/components/ui/alert";
 import { useToast } from "@/hooks/use-toast";
-<<<<<<< HEAD
 import { AudioWaveform, Mic, Clapperboard, Video, StopCircle, Download, AlertTriangle, CheckCircle2, Save } from 'lucide-react';
 
 type RecordingStatus = "idle" | "permission_pending" | "recording" | "stopped_pending_full_download" | "error";
@@ -21,23 +20,6 @@
   { label: "Last 1 Minute", value: 60 },
   { label: "Last 3 Minutes", value: 180 },
   { label: "Last 5 Minutes", value: 300 },
-=======
-import { AudioWaveform, Mic, Clapperboard, Video, StopCircle, Download, AlertTriangle, TimerIcon, CheckCircle2, Save, RefreshCwIcon } from 'lucide-react';
-
-type RecordingStatus = "idle" | "permission_pending" | "countdown" | "recording" | "stopped" | "error" | "replay_buffering";
-
-const REGULAR_RECORDING_DURATIONS = [
-  { label: "Manual Stop (Unlimited)", value: 0 },
-  { label: "1 Minute", value: 60 },
-  { label: "3 Minutes", value: 180 },
-  { label: "5 Minutes", value: 300 },
-];
-
-const INSTANT_REPLAY_CLIP_DURATIONS = [
-  { label: "1 Minute", value: 60 },
-  { label: "3 Minutes", value: 180 },
-  { label: "5 Minutes", value: 300 },
->>>>>>> 308b65aa
 ];
 
 const REPLAY_CHUNK_DURATION_MS = 5000; // 5 seconds per chunk
@@ -47,11 +29,6 @@
   const [status, setStatus] = useState<RecordingStatus>("idle");
   const [includeSystemAudio, setIncludeSystemAudio] = useState(true);
   const [includeMicAudio, setIncludeMicAudio] = useState(false);
-<<<<<<< HEAD
-=======
-  const [regularRecordingDurationSeconds, setRegularRecordingDurationSeconds] = useState(0);
-
->>>>>>> 308b65aa
   const [recordedVideoUrl, setRecordedVideoUrl] = useState<string | null>(null);
   const [errorMessage, setErrorMessage] = useState<string | null>(null);
   const [numRecordedChunks, setNumRecordedChunks] = useState(0);
@@ -63,7 +40,6 @@
   const mediaRecorderRef = useRef<MediaRecorder | null>(null);
   const streamRef = useRef<MediaStream | null>(null);
   const recordedChunksRef = useRef<Blob[]>([]);
-<<<<<<< HEAD
   const chosenMimeTypeRef = useRef<string>('video/webm');
 
 
@@ -72,18 +48,6 @@
   const isRecordingInProgress = status === "recording";
   const isPermissionPending = status === "permission_pending";
   const showDownloadOptions = status === "stopped_pending_full_download";
-=======
-  const replayBufferChunksRef = useRef<Blob[]>([]);
-
-  const countdownTimerRef = useRef<NodeJS.Timeout | null>(null);
-  const recordingStopTimeoutRef = useRef<NodeJS.Timeout | null>(null);
-
-  const { toast } = useToast();
-
-  useEffect(() => {
-    instantReplayBufferDurationRef.current = instantReplayBufferDuration;
-  }, [instantReplayBufferDuration]);
->>>>>>> 308b65aa
 
   const cleanupStream = useCallback(() => {
     if (streamRef.current) {
@@ -101,7 +65,6 @@
       }
     }
     mediaRecorderRef.current = null;
-<<<<<<< HEAD
   }, []);
 
   const cleanupFullRecordingState = useCallback(() => {
@@ -158,53 +121,6 @@
 
 
   const startRecordingSharedLogic = useCallback(async (forReplay: boolean, timesliceOverride?: number) => {
-=======
-  }, []);
-
-  const cleanupTimers = useCallback(() => {
-    if (countdownTimerRef.current) clearInterval(countdownTimerRef.current);
-    if (recordingStopTimeoutRef.current) clearTimeout(recordingStopTimeoutRef.current);
-    countdownTimerRef.current = null;
-    recordingStopTimeoutRef.current = null;
-    setCountdown(null);
-  }, []);
-
-  const handleStopRecording = useCallback(() => {
-    if (mediaRecorderRef.current && (mediaRecorderRef.current.state === "recording" || mediaRecorderRef.current.state === "paused")) {
-      mediaRecorderRef.current.stop();
-    }
-    cleanupTimers();
-  }, [cleanupTimers]);
-
-  const stopInstantReplayBuffering = useCallback((showToast = true) => {
-    if (mediaRecorderRef.current && (mediaRecorderRef.current.state === "recording" || mediaRecorderRef.current.state === "paused")) {
-        mediaRecorderRef.current.stop();
-    } else {
-        cleanupStream();
-        replayBufferChunksRef.current = [];
-    }
-
-    if (status !== "idle") {
-      setStatus("idle");
-    }
-    if (showToast) {
-      toast({ title: "Instant Replay Deactivated", icon: <RefreshCwIcon className="h-5 w-5" /> });
-    }
-  }, [status, toast, cleanupStream, setStatus]);
-
-  function handleStreamStopFromBrowser() {
-    console.log("Stream stopped from browser UI. Current status:", status);
-    if (status === "recording" || status === "countdown") {
-      handleStopRecording();
-    } else if (status === "replay_buffering") {
-      setEnableInstantReplay(false);
-      stopInstantReplayBuffering(false);
-      toast({ title: "Instant Replay Stopped", description: "Screen sharing was ended.", variant: "default" });
-    }
-  };
-
-  const startRecordingSharedLogic = async (forReplay: boolean): Promise<boolean> => {
->>>>>>> 308b65aa
     if (!navigator.mediaDevices || !navigator.mediaDevices.getDisplayMedia) {
       setErrorMessage("Screen recording is not supported by your browser.");
       setStatus("error");
@@ -216,16 +132,9 @@
     setErrorMessage(null);
     if (recordedVideoUrl && !forReplay) URL.revokeObjectURL(recordedVideoUrl);
     if (!forReplay) setRecordedVideoUrl(null);
-<<<<<<< HEAD
     
     recordedChunksRef.current = []; // Clear chunks for new session
     if(!forReplay) setNumRecordedChunks(0);
-=======
-
-    recordedChunksRef.current = [];
-    if(forReplay) replayBufferChunksRef.current = [];
-
->>>>>>> 308b65aa
 
 
     let displayStream: MediaStream;
@@ -250,7 +159,6 @@
       return false;
     }
 
-<<<<<<< HEAD
     let finalStream = displayStream;
     if (includeMicAudio) {
       try {
@@ -316,32 +224,6 @@
         }
       }
     };
-=======
-      let finalStream = displayStream;
-
-      if (includeMicAudio) {
-        try {
-          const micStream = await navigator.mediaDevices.getUserMedia({ audio: true, video: false });
-          micStream.getAudioTracks().forEach(track => finalStream.addTrack(track.clone()));
-        } catch (micError) {
-          console.error("Error accessing microphone:", micError);
-          toast({ title: "Microphone Error", description: "Could not access microphone. Recording without mic audio.", variant: "destructive" });
-        }
-      }
-
-      streamRef.current = finalStream;
-      finalStream.getVideoTracks()[0].onended = handleStreamStopFromBrowser;
-
-      const options = { mimeType: 'video/webm; codecs=vp9' };
-      try {
-        mediaRecorderRef.current = new MediaRecorder(finalStream, options);
-      } catch (e) {
-        console.warn("vp9 codec not supported, falling back to default");
-        mediaRecorderRef.current = new MediaRecorder(finalStream);
-      }
-
-      return true;
->>>>>>> 308b65aa
 
     mediaRecorderRef.current.onstop = () => {
       console.log("MediaRecorder.onstop triggered. Status:", status);
@@ -369,7 +251,6 @@
       console.error('MediaRecorder error:', event);
       setErrorMessage(`MediaRecorder error: ${(event as any)?.error?.name || 'Unknown error'}`);
       setStatus("error");
-<<<<<<< HEAD
       toast({ title: "Recorder Error", description: "An error occurred with the media recorder.", variant: "destructive" });
       cleanupFullRecordingState();
     };
@@ -390,14 +271,8 @@
         cleanupStream();
         cleanupRecorder();
         return false;
-=======
-      cleanupStream();
-      if (forReplay) setEnableInstantReplay(false);
-      return false;
->>>>>>> 308b65aa
-    }
-
-<<<<<<< HEAD
+    }
+
   }, [includeSystemAudio, includeMicAudio, recordedVideoUrl, toast, cleanupStream, cleanupRecorder, cleanupFullRecordingState, handleStreamStopFromBrowser, status, setNumRecordedChunks]);
 
 
@@ -455,160 +330,10 @@
 
     const chunksForClip = recordedChunksRef.current.slice(-chunksNeededForClip);
     const blob = new Blob(chunksForClip, { type: chosenMimeTypeRef.current });
-=======
-  const handleStartRecording = async () => {
-    if (enableInstantReplay) {
-      toast({ title: "Action disabled", description: "Disable Instant Replay to start a regular recording.", variant: "default" });
-      return;
-    }
-    const success = await startRecordingSharedLogic(false);
-    if (!success || !mediaRecorderRef.current) return;
-
-    mediaRecorderRef.current.ondataavailable = (event) => {
-      if (event.data.size > 0) {
-        recordedChunksRef.current.push(event.data);
-      }
-    };
-
-    mediaRecorderRef.current.onstop = () => {
-      if (recordedChunksRef.current.length === 0 && status !== "idle") {
-        setStatus("idle");
-        cleanupStream();
-        cleanupTimers();
-        return;
-      }
-      if (recordedChunksRef.current.length > 0) {
-        const blob = new Blob(recordedChunksRef.current, { type: 'video/webm' });
-        const url = URL.createObjectURL(blob);
-        setRecordedVideoUrl(url);
-        toast({ title: "Recording Finished", description: "Your video is ready for download.", icon: <CheckCircle2 className="h-5 w-5 text-green-500" /> });
-      }
-      setStatus("stopped");
-      cleanupStream();
-      cleanupTimers();
-      recordedChunksRef.current = [];
-    };
-
-    mediaRecorderRef.current.start();
-
-    if (regularRecordingDurationSeconds > 0) {
-      setStatus("countdown");
-      setCountdown(regularRecordingDurationSeconds);
-      countdownTimerRef.current = setInterval(() => {
-        setCountdown(prev => (prev !== null && prev > 0 ? prev - 1 : 0));
-      }, 1000);
-      recordingStopTimeoutRef.current = setTimeout(() => {
-        if (mediaRecorderRef.current && mediaRecorderRef.current.state === "recording") {
-          mediaRecorderRef.current.stop();
-        }
-      }, regularRecordingDurationSeconds * 1000);
-    } else {
-      setStatus("recording");
-    }
-    toast({ title: "Regular Recording Started", icon: <Video className="h-5 w-5 text-red-500" /> });
-  };
-
-  const startInstantReplayBuffering = useCallback(async () => {
-    if (status === "recording" || status === "countdown") {
-        toast({title: "Action disabled", description: "Stop regular recording to enable Instant Replay.", variant: "default"});
-        setEnableInstantReplay(false);
-        return;
-    }
-    const success = await startRecordingSharedLogic(true); // forReplay = true
-    if (!success || !mediaRecorderRef.current) {
-        setEnableInstantReplay(false); // Ensure toggle is off if start failed
-        return;
-    }
-
-    mediaRecorderRef.current.ondataavailable = (event: BlobEvent) => {
-        if (event.data.size > 0) {
-            replayBufferChunksRef.current.push(event.data);
-            const currentBufferDurationTarget = instantReplayBufferDurationRef.current;
-            const maxChunks = Math.ceil(currentBufferDurationTarget / REPLAY_CHUNK_DURATION_SECONDS);
-            while (replayBufferChunksRef.current.length > maxChunks) {
-                replayBufferChunksRef.current.shift();
-            }
-        }
-    };
-
-    mediaRecorderRef.current.onstop = () => {
-        cleanupStream();
-        // If the recorder stops for any reason (user toggle, stream end, error),
-        // and we were in a replay-related state, reset to idle and clear buffer.
-        if (status === "replay_buffering" || status === "permission_pending") {
-            setStatus("idle");
-        }
-        replayBufferChunksRef.current = []; // Always clear buffer when replay recorder stops
-    };
-
-    mediaRecorderRef.current.onerror = (event) => {
-        console.error("MediaRecorder error (replay):", event);
-        setErrorMessage("An error occurred with the replay buffer.");
-        setStatus("error"); // Transition to error state
-        setEnableInstantReplay(false); // Turn off the toggle
-        stopInstantReplayBuffering(true); // Attempt to stop and show toast
-    };
-
-    mediaRecorderRef.current.start(REPLAY_CHUNK_DURATION_MS);
-    setStatus("replay_buffering");
-    toast({ title: "Instant Replay Active", description: `Buffering up to ${instantReplayBufferDurationRef.current / 60} min.`, icon: <RefreshCwIcon className="h-5 w-5 text-blue-500" /> });
-  }, [status, includeSystemAudio, includeMicAudio, toast, setEnableInstantReplay, setErrorMessage, cleanupStream, handleStreamStopFromBrowser, stopInstantReplayBuffering, setStatus]);
-
-
-  useEffect(() => {
-    // This effect handles restarting replay buffering if duration changes while active.
-    if (enableInstantReplay && status === "replay_buffering") {
-      // Using a variable to track if this specific effect instance initiated a stop/start cycle
-      // to prevent potential rapid toggling if dependencies update too quickly.
-      // This is primarily for the instantReplayBufferDuration change.
-      console.log("Instant Replay duration changed while active. Restarting buffer with new duration.");
-      // Stop current buffering (quietly)
-      if (mediaRecorderRef.current && mediaRecorderRef.current.state === "recording") {
-        mediaRecorderRef.current.onstop = null; // Temporarily disable onstop to avoid race with setStatus('idle')
-        mediaRecorderRef.current.stop();
-      }
-      cleanupStream(); // Ensure old stream is gone
-      replayBufferChunksRef.current = []; // Clear old chunks
-
-      // Restart buffering with new duration after a brief delay to allow state to settle
-      const restartTimer = setTimeout(() => {
-        startInstantReplayBuffering();
-      }, 100); // Small delay
-      return () => clearTimeout(restartTimer);
-    }
-  }, [instantReplayBufferDuration]); // Only re-run if the duration value itself changes
-
-  const handleToggleInstantReplay = (checked: boolean) => {
-    setEnableInstantReplay(checked);
-    if (checked) {
-        startInstantReplayBuffering();
-    } else {
-        stopInstantReplayBuffering(true);
-    }
-  };
-
-  const handleSaveLastClip = () => {
-    if (replayBufferChunksRef.current.length === 0) {
-        toast({ title: "Buffer Empty", description: "No replay data buffered yet.", variant: "default" });
-        return;
-    }
-
-    // The buffer should already be trimmed to the correct size by ondataavailable
-    // and the restart logic in the useEffect for duration changes.
-    const chunksForClip = [...replayBufferChunksRef.current];
-
-    if (chunksForClip.length === 0) {
-        toast({ title: "Buffer Incomplete", description: "Not enough data to save.", variant: "default" });
-        return;
-    }
-
-    const blob = new Blob(chunksForClip, { type: 'video/webm' });
->>>>>>> 308b65aa
     const url = URL.createObjectURL(blob);
 
     const a = document.createElement('a');
     a.href = url;
-<<<<<<< HEAD
     a.download = `ScreenCatcher-Clip-${clipDurationSeconds}s-${new Date().toISOString()}.webm`;
     document.body.appendChild(a);
     a.click();
@@ -618,39 +343,6 @@
     toast({ title: "Clip Saved!", description: `Last ${clipDurationSeconds}s clip is downloading.`, icon: <Save className="h-5 w-5 text-green-500" /> });
   };
 
-=======
-    a.download = `ScreenCatcher-InstantReplay-${new Date().toISOString()}.webm`;
-    document.body.appendChild(a);
-    a.click();
-    document.body.removeChild(a);
-    setTimeout(() => URL.revokeObjectURL(url), 100);
-
-    toast({ title: "Replay Saved!", description: `Last clip (up to ${instantReplayBufferDurationRef.current / 60} min) saved.`, icon: <Download className="h-5 w-5 text-green-500" /> });
-    // No status change here, replay continues buffering if still enabled.
-  };
-  
-  useEffect(() => {
-    return () => {
-      cleanupStream();
-      cleanupRecorder();
-      cleanupTimers();
-      if (recordedVideoUrl) URL.revokeObjectURL(recordedVideoUrl);
-      replayBufferChunksRef.current = []; // Ensure replay buffer is cleared on unmount
-    };
-  }, [cleanupStream, cleanupRecorder, cleanupTimers, recordedVideoUrl]);
-
-
-  const formatTime = (totalSeconds: number | null) => {
-    if (totalSeconds === null) return "00:00";
-    const minutes = Math.floor(totalSeconds / 60);
-    const seconds = totalSeconds % 60;
-    return `${String(minutes).padStart(2, '0')}:${String(seconds).padStart(2, '0')}`;
-  };
-
-  const isRegularRecordingActive = status === "recording" || status === "countdown" || (status === "permission_pending" && !enableInstantReplay);
-  const isInstantReplayActiveAndNotSaving = status === "replay_buffering" || (status === "permission_pending" && enableInstantReplay);
-
->>>>>>> 308b65aa
 
   return (
     <Card className="w-full max-w-lg mx-auto shadow-2xl">
@@ -660,11 +352,7 @@
           ScreenCatcher
         </CardTitle>
         <CardDescription>
-<<<<<<< HEAD
           Record your screen, window, or tab. Save clips live or download the full recording after stopping. Your browser will prompt you to select the source.
-=======
-          Record your screen, window, or tab. Or, enable Instant Replay to save the last few minutes of your screen activity.
->>>>>>> 308b65aa
         </CardDescription>
       </CardHeader>
       <CardContent className="space-y-6">
@@ -676,7 +364,6 @@
           </Alert>
         )}
 
-<<<<<<< HEAD
         {!showDownloadOptions && (
           <div className="space-y-4 p-4 border rounded-md bg-card-foreground/5">
             <h3 className="text-lg font-medium text-foreground">Recording Options</h3>
@@ -745,155 +432,6 @@
             {status === "idle" && "Ready to record."}
             {status === "error" && "An error occurred. Please refresh or try again."}
           </div>
-=======
-        <div className="space-y-4 p-4 border rounded-md bg-card-foreground/5">
-          <h3 className="text-lg font-medium text-foreground">Audio Options</h3>
-          <div className="flex items-center justify-between">
-            <Label htmlFor="system-audio" className="flex items-center">
-              <AudioWaveform className="mr-2 h-5 w-5 text-accent" />
-              Include System/Tab Audio
-            </Label>
-            <Switch
-              id="system-audio"
-              checked={includeSystemAudio}
-              onCheckedChange={setIncludeSystemAudio}
-              disabled={isRegularRecordingActive || isInstantReplayActiveAndNotSaving}
-              aria-label="Toggle system audio"
-            />
-          </div>
-          <div className="flex items-center justify-between">
-            <Label htmlFor="mic-audio" className="flex items-center">
-              <Mic className="mr-2 h-5 w-5 text-accent" />
-              Include Microphone Audio
-            </Label>
-            <Switch
-              id="mic-audio"
-              checked={includeMicAudio}
-              onCheckedChange={setIncludeMicAudio}
-              disabled={isRegularRecordingActive || isInstantReplayActiveAndNotSaving}
-              aria-label="Toggle microphone audio"
-            />
-          </div>
-        </div>
-
-        <div className="space-y-4 p-4 border rounded-md bg-card-foreground/5">
-            <h3 className="text-lg font-medium text-foreground">Regular Recording</h3>
-            <div className="space-y-1.5">
-                <Label htmlFor="duration" className="flex items-center">
-                <TimerIcon className="mr-2 h-5 w-5 text-accent" />
-                Max Recording Duration
-                </Label>
-                <Select
-                value={String(regularRecordingDurationSeconds)}
-                onValueChange={(value) => setRegularRecordingDurationSeconds(parseInt(value,10))}
-                disabled={isRegularRecordingActive || enableInstantReplay}
-                >
-                <SelectTrigger id="duration" aria-label="Select maximum recording duration">
-                    <SelectValue placeholder="Select duration" />
-                </SelectTrigger>
-                <SelectContent>
-                    {REGULAR_RECORDING_DURATIONS.map(d => (
-                    <SelectItem key={d.value} value={String(d.value)}>{d.label}</SelectItem>
-                    ))}
-                </SelectContent>
-                </Select>
-            </div>
-            <div className="flex flex-col items-center space-y-4 mt-4">
-                {isRegularRecordingActive && (status === "recording" || status === "countdown") ? (
-                    <Button
-                    onClick={handleStopRecording}
-                    variant="destructive"
-                    size="lg"
-                    className="w-full transition-all duration-300 ease-in-out transform hover:scale-105"
-                    aria-label="Stop recording"
-                    >
-                    <StopCircle className="mr-2 h-5 w-5" />
-                    Stop Recording
-                    </Button>
-                ) : (
-                    <Button
-                    onClick={handleStartRecording}
-                    size="lg"
-                    className="w-full bg-primary hover:bg-primary/90 text-primary-foreground transition-all duration-300 ease-in-out transform hover:scale-105"
-                    disabled={isRegularRecordingActive || enableInstantReplay || (status === "permission_pending" && !enableInstantReplay)}
-                    aria-label="Start recording"
-                    >
-                    <Video className="mr-2 h-5 w-5" />
-                    {status === "permission_pending" && !enableInstantReplay ? "Waiting for Permission..." : "Start Recording"}
-                    </Button>
-                )}
-                 <div className="text-sm text-muted-foreground h-5">
-                    {status === "countdown" && `Time left: ${formatTime(countdown)}`}
-                    {status === "recording" && regularRecordingDurationSeconds === 0 && "Recording (Manual Stop)..."}
-                    {status === "recording" && regularRecordingDurationSeconds > 0 && `Recording... ${formatTime(countdown)}`}
-                 </div>
-            </div>
-        </div>
-
-        <div className="space-y-4 p-4 border rounded-md bg-card-foreground/5">
-            <h3 className="text-lg font-medium text-foreground">Instant Replay</h3>
-            <div className="flex items-center justify-between">
-                <Label htmlFor="instant-replay-enable" className="flex items-center">
-                    <RefreshCwIcon className="mr-2 h-5 w-5 text-accent" />
-                    Enable Instant Replay
-                </Label>
-                <Switch
-                    id="instant-replay-enable"
-                    checked={enableInstantReplay}
-                    onCheckedChange={handleToggleInstantReplay}
-                    disabled={isRegularRecordingActive || (status === "permission_pending" && !enableInstantReplay)}
-                    aria-label="Toggle Instant Replay"
-                />
-            </div>
-            {enableInstantReplay && (
-                <>
-                    <div className="space-y-1.5">
-                        <Label htmlFor="replay-duration" className="flex items-center">
-                        <TimerIcon className="mr-2 h-5 w-5 text-accent" />
-                        Replay Clip Duration
-                        </Label>
-                        <Select
-                            value={String(instantReplayBufferDuration)}
-                            onValueChange={(value) => {
-                                const newDuration = parseInt(value,10);
-                                setInstantReplayBufferDuration(newDuration);
-                            }}
-                            disabled={(status === "permission_pending" && enableInstantReplay)}
-                        >
-                        <SelectTrigger id="replay-duration" aria-label="Select replay clip duration">
-                            <SelectValue placeholder="Select duration" />
-                        </SelectTrigger>
-                        <SelectContent>
-                            {INSTANT_REPLAY_CLIP_DURATIONS.map(d => (
-                            <SelectItem key={d.value} value={String(d.value)}>{d.label}</SelectItem>
-                            ))}
-                        </SelectContent>
-                        </Select>
-                    </div>
-                    <Button
-                        onClick={handleSaveLastClip}
-                        size="lg"
-                        className="w-full bg-accent hover:bg-accent/90 text-accent-foreground transition-all"
-                        disabled={status !== "replay_buffering" || replayBufferChunksRef.current.length === 0}
-                        aria-label={`Save last ${instantReplayBufferDuration / 60} minutes`}
-                        >
-                        <Save className="mr-2 h-5 w-5" />
-                        Save Last {instantReplayBufferDuration / 60} Minute(s)
-                    </Button>
-                </>
-            )}
-            <div className="text-sm text-muted-foreground h-5 text-center">
-                {status === "replay_buffering" && `Buffering up to ${instantReplayBufferDurationRef.current/60} min...`}
-                {status === "permission_pending" && enableInstantReplay && "Awaiting permission for Instant Replay..."}
-            </div>
-        </div>
-
-
-        <div className="text-sm text-muted-foreground h-5 text-center">
-            {status === "stopped" && recordedChunksRef.current.length === 0 && "Recording stopped. No video data was captured."}
-            {status === "stopped" && recordedChunksRef.current.length > 0 && "Recording finished!"}
-            {status === "idle" && !enableInstantReplay && "Ready to record."}
->>>>>>> 308b65aa
         </div>
 
         {isRecordingInProgress && (
